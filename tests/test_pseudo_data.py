--- conflicted
+++ resolved
@@ -98,7 +98,6 @@
         pseudos[0].get_matching_basisset()
 
 
-<<<<<<< HEAD
 def test_import_from_gamess():
     Pseudopotential = DataFactory("gaussian.pseudo")
 
@@ -112,7 +111,7 @@
 
     # check that the name is used for the node label
     assert pseudos[0].label == pseudos[0].name
-=======
+
 def test_to_cp2k():
     """Check whether writing a CP2K datafile works"""
     Pseudo = DataFactory("gaussian.pseudo")
@@ -139,5 +138,4 @@
         del pseudo.attributes["nlcc"]
         pseudo.to_cp2k(fhandle)
 
-    assert fhandle.getvalue()
->>>>>>> 992e5495
+    assert fhandle.getvalue()